--- conflicted
+++ resolved
@@ -8,13 +8,8 @@
 
 ## Features
 - Generate plain text or JSON objects with a simple API
-<<<<<<< HEAD
-- Use different LLM providers: OpenAI, Anthropic, Groq, DeepSeek, Ollama, OpenRouter and any OpenAI-compatible services
-- Output objects based on needed schemas
-=======
 - Use different LLM providers: OpenAI, Anthropic, Groq, DeepSeek, Ollama and any OpenAI-compatible services
 - Output objects based on Zod schemas or JSON Schema
->>>>>>> ac33440e
 - Swap models quickly or chain different models together
 - Use it with JavaScript or TypeScript from anywhere
 
