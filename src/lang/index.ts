--- conflicted
+++ resolved
@@ -10,29 +10,15 @@
   z
 } from "./language-provider.ts";
 // Export classes
-<<<<<<< HEAD
-export { Lang, LangVecs, LanguageProvider, LangResult, LangMessage, LangMessages, z, MockOpenAILikeLang, MockResponseStreamLang };
-
-// Export types
-export type { 
-  LangOptions, 
-  LangToolWithHandler, 
-  ToolRequest, 
-  ToolResult, 
-  LangTool, 
-  LangResponseSchema 
-};
-export type { MockOpenAILikeOptions } from "./mock/mock-openai-like-lang.ts";
-export type { MockResponseStreamOptions } from "./mock/mock-response-stream-lang.ts";
-=======
-export { Lang, LangVecs, LanguageProvider, LangResult, z, MockOpenAILikeLang };
+export { Lang, LangVecs, LanguageProvider, LangResult, z, MockOpenAILikeLang, MockResponseStreamLang };
 
 export * from "./messages.ts";
 
 // Export types
 export type { LangOptions, LangResponseSchema };
 export type { LangToolWithHandler, ToolRequest, ToolResult, LangTool } from "./messages.ts";
->>>>>>> 99e3a996
+export type { MockOpenAILikeOptions } from "./mock/mock-openai-like-lang.ts";
+export type { MockResponseStreamOptions } from "./mock/mock-response-stream-lang.ts";
 
 // Re-export image and content part types
 export type { LangImageInput, LangContentPart, LangImageOutput } from "./language-provider.ts";
