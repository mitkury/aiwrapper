This is a context for AI editor/agent about the project. It's generated with a tool Airul (https://github.com/mitkury/airul) out of 4 sources. Edit .airul.json to change sources or enabled outputs. After any change to sources or .airul.json, run `airul gen` to regenerate the context.

# From README.md:

# AIWrapper
A universal AI wrapper for JavaScript & TypeScript.

Use LLMs from anywhere—servers, browsers and web-apps. AIWrapper works in anything that runs JavaScript.

> :warning: **It's in early WIP stage and the API may change.**


## Features
- Generate plain text or JSON objects with a simple API
- Use different LLM providers: OpenAI, Anthropic, Groq, DeepSeek, Ollama and any OpenAI-compatible services
- Output objects based on Zod schemas or JSON Schema
- Swap models quickly or chain different models together
- Use it with JavaScript or TypeScript from anywhere

## Installation

```bash
npm install aiwrapper
```

## Quick Start

### Generate Text
```javascript
import { Lang } from "aiwrapper";

const lang = Lang.openai({ apiKey: "YOUR KEY" });
const result = await lang.ask("Say hi!");
console.log(result.answer);
```

## Lang (LLM) Examples

### Initialize a Model
```javascript
import { Lang } from "aiwrapper";

const lang = Lang.openai({ apiKey: "YOUR KEY" }); // or Lang.anthropic
```

### Connect to Custom OpenAI-compatible APIs
```javascript
import { Lang } from "aiwrapper";

// Connect to a custom OpenAI-compatible API
const lang = Lang.openaiLike({
  apiKey: "YOUR KEY", // Optional - not needed for APIs without authentication
  model: "model-name",
  baseURL: "https://your-custom-api.example.com/v1",
  systemPrompt: "Optional system prompt",
  
  // Optional headers for authentication or other purposes
  headers: {
    "X-Custom-Header": "custom-value",
    "Authorization": "Basic dXNlcm5hbWU6cGFzc3dvcmQ=" // Alternative auth method example
  },
  
  // Additional properties to include in the request body
  bodyProperties: {
    temperature: 0.7,
    presence_penalty: 0.6,
    frequency_penalty: 0.1
  }
});

// Use it just like any other LLM provider
const result = await lang.ask("Hello!");
console.log(result.answer);
```

### Use OpenRouter (Access 100+ Models)
```javascript
import { Lang } from "aiwrapper";

// Basic OpenRouter usage
const lang = Lang.openrouter({
  apiKey: "YOUR_OPENROUTER_API_KEY",
  model: "openai/gpt-4o", // Or any model from OpenRouter's catalog
});

// With optional site information for rankings
const langWithSiteInfo = Lang.openrouter({
  apiKey: "YOUR_OPENROUTER_API_KEY",
  model: "anthropic/claude-3.5-sonnet",
  siteUrl: "https://your-app.com", // Optional: appears on OpenRouter leaderboards
  siteName: "Your App Name", // Optional: appears on OpenRouter leaderboards
  systemPrompt: "You are a helpful assistant.",
  maxTokens: 4000,
});

const result = await langWithSiteInfo.ask("Explain quantum computing in simple terms");
console.log(result.answer);
```

### Stream Results
```javascript
await lang.ask("Hello, AI!", {
  onResult: (msg) => console.log(msg)
});
```

### Use Templates
```javascript
// In most cases - a prompt template should be just a function that returns a string
function getPrompt(product) {
  return `You are a naming consultant for new companies. What is a good name for a company that makes ${product}?     
Write just the name. Nothing else aside from the name - no extra comments or characters that are not part of the name.`;
}

const prompt = getPrompt("colorful socks");

await lang.ask(prompt, {
  onResult: (msg) => console.log(msg)
});
```

### Conversation Management
```javascript
// Start a conversation
const result = await lang.ask("Hello, who are you?");
console.log(result.answer);

// Add a user message and continue the conversation
result.addUserMessage("Tell me more about yourself");
const newResult = await lang.chat(result);
console.log(newResult.answer);

// Continue the conversation further
newResult.addUserMessage("What can you help me with?");
const finalResult = await lang.chat(newResult);
console.log(finalResult.answer);

// You can also create message collections directly
import { LangMessages } from "aiwrapper";

const messages = new LangMessages();
messages.instructions = "You are a helpful assistant.";
messages.addUserMessage("Tell me about TypeScript.");

const chatResult = await lang.chat(messages);
console.log(chatResult.answer);
```

### Getting Objects from LLMs
```javascript
// We can ask for an object with a particular schema
// You can use either Zod schemas or JSON Schema

// Option 1: Using Zod schema (recommended for TypeScript users)
import { z } from "aiwrapper";

// Schema for an array of strings
const companyNamesSchema = z.array(z.string());

const result = await lang.askForObject(
  "You are a naming consultant for new companies. What are 3 good names for a company that makes colorful socks?",
  companyNamesSchema
);

// TypeScript automatically infers the type as string[]
console.log(result.object); // ["Chromatic Toe", "SockSpectra", "VividStep"]

// Option 2: Using JSON Schema (compatible with existing code)
const jsonSchema = {
  type: "array",
  items: {
    type: "string"
  }
};

const result2 = await lang.askForObject(
  "You are a naming consultant for new companies. What are 3 good names for a company that makes colorful socks?",
  jsonSchema
);

console.log(result2.object); // ["Chromatic Toe", "SockSpectra", "VividStep"]
```

### Getting Complex Objects
```javascript

// Option 1: Using Zod schema
import { z } from "aiwrapper";

// Define a schema using Zod
const companySchema = z.object({
  name: z.string(),
  tagline: z.string(),
  marketingStrategy: z.object({
    target: z.string(),
    channels: z.array(z.string()),
    budget: z.number()
  })
});

// TypeScript automatically infers the correct type
const result = await lang.askForObject(
  "Create a company profile for a business that makes colorful socks",
  companySchema
);

console.log(result.object);
// The object is fully typed with TypeScript!

// Option 2: Using JSON Schema
const jsonSchema = {
  type: "object",
  properties: {
    name: { type: "string" },
    tagline: { type: "string" },
    marketingStrategy: {
      type: "object",
      properties: {
        target: { type: "string" },
        channels: {
          type: "array",
          items: { type: "string" }
        },
        budget: { type: "number" }
      }
    }
  },
  required: ["name", "tagline", "marketingStrategy"]
};

const result2 = await lang.askForObject(
  "Create a company profile for a business that makes colorful socks",
  jsonSchema
);

console.log(result2.object);
/* Example output:
{
  "name": "ChromaSocks",
  "tagline": "Step into Color, Step into Life",
  "marketingStrategy": {
    "target": "Fashion-conscious young adults aged 18-35",
    "channels": ["Instagram", "TikTok", "Influencer partnerships"],
    "budget": 50000
  }
}
*/
```
---

# From docs/dev/for-ai/proposals.md:

# Proposals for development

When a developer asks to create a proposal for a feature or major change - write the proposal as a Markdown file in /docs/dev/proposals. Before writing a proposal explore all relevant systems and documents.

Give the developer some time to review the proposal. Expect feedback and questions.
---

# From docs/dev/for-ai/rules-for-ai.md:

# Basics for AI agents

# Git commits
Use imperative mood and use a prefix for the type of change.
Examples:
feat(auth): add user login
fix(payment): resolve gateway timeout
ci: update release workflow
docs: update README
dev: add the core and the client as aliases to the sveltkit config

### Commit types
Any product-related feature - "feature(name): description"
Any product-related fix - "fix(name): description"
Anything related to building and releasing (including fixes of CI) - "ci: description"
Anything related to testing - "tests: description"
Anything related to documentation - "docs: description"
Anything related to the build pipelines and dev convinience - "dev: description"

### Testing
To run a specific test suite against a single provider, set the `PROVIDERS` env variable and execute Vitest in non-interactive mode. Example:
`PROVIDERS=openai npx vitest run tests/agents/chat-agent.test.ts`
This runs the `chat-agent` suite using only the OpenAI provider. Make sure you use `vitest run` (or keep the `--run` flag) so the test run completes once and doesn't wait for file changes.
Before running `npx vitest run ...`, rebuild the package if you've changed the source by executing `npm run build`. You can skip the manual build when using `npm test`, since the `pretest` script already runs the build step for you. For common subsets, there are helper scripts (for example, `npm run test:lang` runs only the Lang suites and already performs a build).

## Publishing Steps
When publishing, follow these steps in order:
1. Build and test: `npm run build && npm test`
2. Commit changes with scope prefix: `feat: short description`
3. Push changes: `git push`
4. Create patch version: `npm version patch`
5. Push tags: `git push --tags`
6. Publish: `npm publish`
---

# From package.json:

{
  "type": "module",
  "name": "aiwrapper",
  "description": "A Universal AI Wrapper for JavaScript & TypeScript",
<<<<<<< HEAD
  "version": "2.1.3",
=======
  "version": "3.0.0-beta.0",
>>>>>>> 99e3a996
  "author": "Dmitry Kury (https://dkury.com)",
  "license": "MIT",
  "repository": {
    "type": "git",
    "url": "git+https://github.com/mitkury/aiwrapper.git"
  },
  "bugs": {
    "url": "https://github.com/mitkury/aiwrapper/issues"
  },
  "homepage": "https://github.com/mitkury/aiwrapper#readme",
  "keywords": [
    "AI",
    "AI Wrappers",
    "OpenAI",
    "LLM",
    "Generative AI",
    "GPT",
    "GPT-4",
    "Anthropic",
    "Groq",
    "Mistral",
    "Llama",
    "Ollama",
    "DeepSeek"
  ],
  "files": [
    "dist/",
    "LICENSE"
  ],
  "main": "./dist/index.js",
  "allowJs": true,
  "scripts": {
    "preinstall": "npx airul gen",
    "prebuild": "rm -rf dist",
    "build": "node build.js",
    "serve": "npx serve .",
    "pretest": "npm run build",
    "test": "vitest run",
    "test:lang": "npm run build && vitest run tests/lang/*.test.ts",
    "test:agents": "npm run build && vitest run tests/agents/*.test.ts",
    "test:img-in": "npm run build && vitest run tests/img-in/*.test.ts",
    "test:img-out": "npm run build && vitest run tests/img-out/*.test.ts",
    "test:reasoning": "npm run build && vitest run tests/reasoning/*.test.ts"
  },
  "dependencies": {
    "aimodels": "^0.5.1",
    "ajv": "^8.17.1",
    "jsonic": "^2.16.0",
    "zod": "^3.24.4",
    "zod-to-json-schema": "^3.24.6"
  },
  "devDependencies": {
    "@playwright/test": "^1.42.1",
    "@types/node": "^20.11.16",
    "airul": "^0.1.39",
    "dotenv": "^16.4.1",
    "dts-bundle-generator": "^9.5.1",
    "esbuild": "^0.25.2",
    "glob": "^11.0.1",
    "ts-node": "^10.9.2",
    "typescript": "^5.8.2",
    "vitest": "^1.2.1"
  }
}<|MERGE_RESOLUTION|>--- conflicted
+++ resolved
@@ -296,15 +296,11 @@
 
 # From package.json:
 
-{
-  "type": "module",
-  "name": "aiwrapper",
-  "description": "A Universal AI Wrapper for JavaScript & TypeScript",
-<<<<<<< HEAD
-  "version": "2.1.3",
-=======
-  "version": "3.0.0-beta.0",
->>>>>>> 99e3a996
+  {
+    "type": "module",
+    "name": "aiwrapper",
+    "description": "A Universal AI Wrapper for JavaScript & TypeScript",
+    "version": "3.0.0-beta.0",
   "author": "Dmitry Kury (https://dkury.com)",
   "license": "MIT",
   "repository": {
