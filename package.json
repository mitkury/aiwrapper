--- conflicted
+++ resolved
@@ -2,11 +2,7 @@
   "type": "module",
   "name": "aiwrapper",
   "description": "A Universal AI Wrapper for JavaScript & TypeScript",
-<<<<<<< HEAD
-  "version": "0.1.22",
-=======
   "version": "2.0.0",
->>>>>>> ac33440e
   "author": "Dmitry Kury (https://dkury.com)",
   "license": "MIT",
   "repository": {
@@ -52,13 +48,9 @@
   },
   "dependencies": {
     "aimodels": "^0.4.15",
-<<<<<<< HEAD
-    "jsonic": "^2.16.0"
-=======
     "ajv": "^8.17.1",
     "jsonic": "^2.16.0",
     "zod": "^3.24.4"
->>>>>>> ac33440e
   },
   "devDependencies": {
     "@playwright/test": "^1.42.1",
